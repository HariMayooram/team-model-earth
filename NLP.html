<!DOCTYPE html>
<html lang="en-us">
<head>
<meta charset="utf-8">
<title>AI-Powered Project Search</title>
<meta name="viewport" content="width=device-width, initial-scale=1">

<<<<<<< HEAD
<style>
body { font-family: Arial, sans-serif; margin: 2rem; }
input, button { margin: 0.3rem; padding: 0.5rem; font-size: 1rem; }
.card { border: 1px solid #ccc; padding: 1rem; margin: 0.5rem 0; border-radius: 8px; }
.searchbar { margin-bottom: 1rem; }
button { background-color: #4CAF50; color: white; border: none; cursor: pointer; border-radius: 4px; }
button:hover { background-color: #45a049; }
button:disabled { background-color: #ccc; cursor: not-allowed; }
.gemini-btn { background-color: #4285F4; }
.gemini-btn:hover { background-color: #357ae8; }
.suggestions-box { 
    background-color: #e8f5e9; 
    border: 1px solid #4CAF50; 
    border-radius: 8px; 
    padding: 1rem; 
    margin-bottom: 1rem; 
}
.suggestions-box h3 { margin-top: 0; display: flex; align-items: center; gap: 0.5rem; }
.suggestions-box ul { margin: 0.5rem 0; padding-left: 1.5rem; }
.suggestions-box li { margin: 0.3rem 0; }
.info-text { font-size: 0.9rem; color: #666; margin-top: 0.5rem; display: flex; align-items: center; gap: 0.3rem; }
.ai-results { margin-top: 1rem; padding: 1rem; background-color: #f5f5f5; border-radius: 8px; }
.loading { color: #666; font-style: italic; }
.error { color: #d32f2f; background-color: #ffebee; padding: 0.5rem; border-radius: 4px; }
</style>
</head>
<body>

<h1>AI-Powered Project Search</h1>
<p>Searching across all project feeds from the <a href="https://github.com/ModelEarth/team/blob/main/projects/map/cities.csv" target="_blank">Feed Player Sheet</a>.</p>

<div class="suggestions-box">
    <h3>💡 Try these AI-powered project searches:</h3>
    <ul>
        <li>Find projects about sustainability and environmental conservation</li>
        <li>Projects involving data visualization or mapping</li>
        <li>Initiatives focused on education or social impact</li>
    </ul>
    <div class="info-text">
        <span>ℹ️</span>
        <span>Use regular search for keywords, or click <strong>Gemini Insights</strong> for intelligent semantic matching across projects.</span>
    </div>
=======
<!-- Stylesheets -->
<link rel="stylesheet" href="css/nlp.css">
<link rel="stylesheet" href="css/ai-insights.css">
</head>
<body>

<h2>AI-Powered Project Search</h2>
<p style="font-size: 14px; color: #666; margin: 5px 0 15px 0;">
    Searching across all project feeds from the
    <a href="https://docs.google.com/spreadsheets/d/1jQTlXWom-pXvyP9zuTcbdluyvpb43hu2h7anxhF5qlQ/edit" target="_blank">Feed Player Sheet</a>
</p>

<!-- Sample Search Terms Section -->
<div class="search-examples">
    <strong>💡 Try these AI-powered project searches:</strong>
    <ul>
        <li>"Find projects about sustainability and environmental conservation"</li>
        <li>"Projects involving data visualization or mapping"</li>
        <li>"Initiatives focused on education or social impact"</li>
    </ul>
    <p style="margin-top: 8px; font-size: 13px; color: #666;">
        ℹ️ Use regular search for keywords, or click <strong>AI Search</strong> for intelligent semantic matching across projects.
    </p>
>>>>>>> 870b71bf
</div>

<!-- Search Input -->
<div class="searchbar">
    <input id="q" placeholder="Search feeds/projects…" />
    <label><input type="checkbox" id="fuzzy" checked /> Fuzzy</label>
    <input type="range" id="th" min="0" max="60" value="35" />
<<<<<<< HEAD
    <button id="gemini-insights" class="gemini-btn">Gemini Insights</button>
=======
>>>>>>> 870b71bf
</div>

<!-- Regular Search Results -->
<div id="search-results">Loading feeds…</div>
<div id="ai-results" class="ai-results" style="display: none;"></div>

<!-- AI Insights Component (Modular & Reusable) -->
<div id="aiInsights" class="ai-insights-container" style="display: none;">
    <div class="insights-header">
        <div class="insights-status" id="insightsStatus">
            <!-- AI Provider Buttons (rendered by JavaScript) -->
            <div id="aiProviderButtons"></div>

            <!-- Custom Controls Area (rendered by JavaScript if enabled) -->
            <div id="aiControlsArea"></div>
        </div>
    </div>

    <!-- Insights Content (dynamically populated) -->
    <div class="insights-content" id="insightsContent">
        <div style="color: var(--text-secondary); font-style: italic; text-align: center; padding: 20px;">
            Enter a search query above and click <strong>Gemini Insights</strong> for AI-powered semantic search.
        </div>
    </div>
</div>

<!-- External Libraries - Load First -->
<script src="https://cdn.jsdelivr.net/npm/papaparse@5.4.1/papaparse.min.js"></script>
<script src="https://cdn.jsdelivr.net/npm/fuse.js@6.6.2/dist/fuse.min.js"></script>

<!-- AI Integration Scripts - Optional, don't block if missing -->
<script src="js/common.js" onerror="console.warn('common.js not loaded - AI features will use standalone implementation')"></script>
<script src="js/list.js" onerror="console.warn('list.js not loaded - AI features will use standalone implementation')"></script>

<!-- AI Insights Component (Core) -->
<script src="js/ai-insights-core.js"></script>
<script src="js/ai-insights-config.js"></script>
<script src="js/nlp-url-resolver.js"></script>
<script src="js/ai-insights-nlp-adapter.js"></script>

<!-- NLP Search Modules -->
<script src="js/nlp-search.js"></script>
<script src="js/nlp.js"></script>

<!-- Initialize AI Insights Component -->
<script>
document.addEventListener('DOMContentLoaded', async () => {
    console.log('🚀 Initializing NLP AI Insights Component');

    // Create and initialize the NLP AI Adapter
    window.nlpAI = new NLPAIAdapter();

    try {
        const success = await window.nlpAI.init();
        if (success) {
            console.log('✅ NLP AI Insights Component ready');
        } else {
            console.error('❌ Failed to initialize NLP AI Insights Component');
        }
<<<<<<< HEAD

        searchResultsDiv.innerHTML = results.map(r => {
            const item = r.item;
            return `<div class="card">
                        <h3>${item.Title}</h3>
                        <p>${item.Description}</p>
                        <a href="${item.URL}" target="_blank">Link</a>
                    </div>`;
        }).join('');
    };

    // Event listeners
    searchInput.addEventListener("input", doSearch);
    searchInput.addEventListener("keydown", e => { if(e.key==="Enter") doSearch(); });
    thresholdSlider.addEventListener("input", () => {
        if(fuse) fuse.options.threshold = thresholdSlider.value / 100;
        doSearch();
    });
    fuzzyCheckbox.addEventListener("change", doSearch);

    // Gemini API configuration (shared with team/projects/index.html)
    const GEMINI_API_BASE = 'http://localhost:8081/api';
    const geminiInsightsBtn = document.getElementById("gemini-insights");
    const aiResultsDiv = document.getElementById("ai-results");

    // Gemini Insights handler
    geminiInsightsBtn.addEventListener("click", async () => {
        if (!feeds.length) {
            aiResultsDiv.innerHTML = '<div class="error">No feeds loaded. Please wait for feeds to load.</div>';
            aiResultsDiv.style.display = 'block';
            return;
        }

        const query = searchInput.value.trim();
        if (!query) {
            aiResultsDiv.innerHTML = '<div class="error">Please enter a search query first.</div>';
            aiResultsDiv.style.display = 'block';
            return;
        }

        // Disable button and show loading
        geminiInsightsBtn.disabled = true;
        geminiInsightsBtn.textContent = 'Processing...';
        aiResultsDiv.style.display = 'block';
        aiResultsDiv.innerHTML = '<div class="loading">🔄 Analyzing projects with Gemini AI...</div>';

        try {
            // Prepare data for Gemini analysis
            const sampleData = feeds.slice(0, 20); // Limit to 20 for analysis
            const prompt = `Based on this search query: "${query}"

Help me find relevant projects from this dataset. Analyze the project titles and descriptions to identify which projects match the intent of the search query, even if they don't contain the exact keywords.

**Available Projects (${feeds.length} total, showing sample of ${sampleData.length}):**
${sampleData.map((f, idx) => `${idx + 1}. Title: ${f.Title}\n   Description: ${f.Description}\n   URL: ${f.URL}`).join('\n\n')}

Please:
1. Identify which projects are most relevant to the search query
2. Explain why they are relevant
3. Suggest any additional search terms that might be useful
4. Provide a summary of the types of projects found

Format your response in a clear, structured way.`;

            const response = await fetch(`${GEMINI_API_BASE}/gemini/analyze`, {
                method: 'POST',
                headers: {
                    'Content-Type': 'application/json',
                },
                body: JSON.stringify({
                    prompt: prompt
                })
            });

            if (!response.ok) {
                throw new Error(`HTTP error! status: ${response.status}`);
            }

            const result = await response.json();

            if (result.success && result.analysis) {
                // Display Gemini analysis
                aiResultsDiv.innerHTML = `
                    <h3>🤖 Gemini AI Analysis</h3>
                    <div style="white-space: pre-wrap; line-height: 1.6;">${result.analysis}</div>
                    <p style="margin-top: 1rem; font-size: 0.9rem; color: #666;">
                        <strong>Query:</strong> "${query}" | 
                        <strong>Total Projects:</strong> ${feeds.length} | 
                        <strong>Sample Analyzed:</strong> ${sampleData.length}
                    </p>
                `;
            } else {
                throw new Error(result.error || 'Analysis failed');
            }

        } catch (error) {
            console.error('Gemini API error:', error);
            const isConnectionError = error.message.includes('fetch') || 
                                    error.message.includes('NetworkError') || 
                                    error.message.includes('Failed to fetch');
            
            if (isConnectionError) {
                aiResultsDiv.innerHTML = `
                    <div class="error">
                        <strong>⚠️ Connection Error</strong><br>
                        The Gemini API requires the Rust backend server to be running.<br>
                        <small>Start the server with "start rust" to enable AI-powered search.</small>
                    </div>
                `;
            } else {
                aiResultsDiv.innerHTML = `
                    <div class="error">
                        <strong>Error:</strong> ${error.message || 'Unknown error occurred'}
                    </div>
                `;
            }
        } finally {
            // Re-enable button
            geminiInsightsBtn.disabled = false;
            geminiInsightsBtn.textContent = 'Gemini Insights';
        }
    });
=======
    } catch (error) {
        console.error('❌ Error initializing NLP AI Insights Component:', error);
    }
>>>>>>> 870b71bf
});
</script>

</body>
</html><|MERGE_RESOLUTION|>--- conflicted
+++ resolved
@@ -5,7 +5,6 @@
 <title>AI-Powered Project Search</title>
 <meta name="viewport" content="width=device-width, initial-scale=1">
 
-<<<<<<< HEAD
 <style>
 body { font-family: Arial, sans-serif; margin: 2rem; }
 input, button { margin: 0.3rem; padding: 0.5rem; font-size: 1rem; }
@@ -48,31 +47,6 @@
         <span>ℹ️</span>
         <span>Use regular search for keywords, or click <strong>Gemini Insights</strong> for intelligent semantic matching across projects.</span>
     </div>
-=======
-<!-- Stylesheets -->
-<link rel="stylesheet" href="css/nlp.css">
-<link rel="stylesheet" href="css/ai-insights.css">
-</head>
-<body>
-
-<h2>AI-Powered Project Search</h2>
-<p style="font-size: 14px; color: #666; margin: 5px 0 15px 0;">
-    Searching across all project feeds from the
-    <a href="https://docs.google.com/spreadsheets/d/1jQTlXWom-pXvyP9zuTcbdluyvpb43hu2h7anxhF5qlQ/edit" target="_blank">Feed Player Sheet</a>
-</p>
-
-<!-- Sample Search Terms Section -->
-<div class="search-examples">
-    <strong>💡 Try these AI-powered project searches:</strong>
-    <ul>
-        <li>"Find projects about sustainability and environmental conservation"</li>
-        <li>"Projects involving data visualization or mapping"</li>
-        <li>"Initiatives focused on education or social impact"</li>
-    </ul>
-    <p style="margin-top: 8px; font-size: 13px; color: #666;">
-        ℹ️ Use regular search for keywords, or click <strong>AI Search</strong> for intelligent semantic matching across projects.
-    </p>
->>>>>>> 870b71bf
 </div>
 
 <!-- Search Input -->
@@ -80,10 +54,7 @@
     <input id="q" placeholder="Search feeds/projects…" />
     <label><input type="checkbox" id="fuzzy" checked /> Fuzzy</label>
     <input type="range" id="th" min="0" max="60" value="35" />
-<<<<<<< HEAD
     <button id="gemini-insights" class="gemini-btn">Gemini Insights</button>
-=======
->>>>>>> 870b71bf
 </div>
 
 <!-- Regular Search Results -->
@@ -143,7 +114,6 @@
         } else {
             console.error('❌ Failed to initialize NLP AI Insights Component');
         }
-<<<<<<< HEAD
 
         searchResultsDiv.innerHTML = results.map(r => {
             const item = r.item;
@@ -266,11 +236,6 @@
             geminiInsightsBtn.textContent = 'Gemini Insights';
         }
     });
-=======
-    } catch (error) {
-        console.error('❌ Error initializing NLP AI Insights Component:', error);
-    }
->>>>>>> 870b71bf
 });
 </script>
 
